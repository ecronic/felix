--- conflicted
+++ resolved
@@ -504,24 +504,8 @@
 							Action: JumpAction{Target: ChainFromWorkloadDispatch}},
 						{Match: Match().OutInterface("cali+"),
 							Action: JumpAction{Target: ChainToWorkloadDispatch}},
-<<<<<<< HEAD
-
-						// Accept if workload policy matched.
-						{Match: Match().InInterface("cali+"),
-							Action: ReturnAction{}},
-						{Match: Match().OutInterface("cali+"),
-							Action: ReturnAction{}},
-
-						// Non-workload through-traffic, pass to host endpoint chains.
-						{Action: ClearMarkAction{Mark: 0xe0}},
-						// Unless already matched in raw table...
-						{Match: Match().MarkClear(0x10),
-							Action: JumpAction{Target: ChainDispatchFromHostEndpoint}},
-						{Action: JumpAction{Target: ChainDispatchToHostEndpoint}},
-=======
 						// Outgoing host endpoint chains.
 						{Action: JumpAction{Target: ChainDispatchToHostEndpointForward}},
->>>>>>> 62f215ec
 						{
 							Match:   Match().MarkSet(0x10),
 							Action:  ReturnAction{},
